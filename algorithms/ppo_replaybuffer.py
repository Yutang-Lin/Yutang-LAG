--- conflicted
+++ resolved
@@ -1,9 +1,5 @@
 import numpy as np
 from collections import deque
-<<<<<<< HEAD
-=======
-from envs.JSBSim.tasks.selfplay_task import obs_space, act_space
->>>>>>> e7c32c40
 from .ppo_dictflatten import DictFlattener
 
 
