--- conflicted
+++ resolved
@@ -319,13 +319,9 @@
                value_preds: np.ndarray,
                rnn_states_actor: np.ndarray,
                rnn_states_critic: np.ndarray,
-<<<<<<< HEAD
-               active_masks: Union[np.ndarray, None] = None):
-=======
                bad_masks: Union[np.ndarray, None] = None,
                active_masks: Union[np.ndarray, None] = None,
                available_actions: Union[np.ndarray, None] = None):
->>>>>>> 84498f46
         """Insert numpy data.
         Args:
             obs:                o_{t+1}
@@ -342,13 +338,9 @@
         self.share_obs[self.step + 1] = share_obs.copy()
         if active_masks is not None:
             self.active_masks[self.step + 1] = active_masks.copy()
-<<<<<<< HEAD
-        return super().insert(obs, actions, rewards, masks, bad_masks, action_log_probs, value_preds, rnn_states_actor, rnn_states_critic)
-=======
         if available_actions is not None:
             pass
         return super().insert(obs, actions, rewards, masks, action_log_probs, value_preds, rnn_states_actor, rnn_states_critic)
->>>>>>> 84498f46
 
     def after_update(self):
         self.active_masks[0] = self.active_masks[-1].copy()
