--- conflicted
+++ resolved
@@ -85,27 +85,14 @@
                               self.experiment_name,
                               episode,
                               episodes,
-<<<<<<< HEAD
                               self.total_num_steps,
                               self.num_env_steps,
                               int(self.total_num_steps / (end - start))))
 
                 done_splits = np.where(self.buffer._cast(self.buffer.dones) == True)[0] + 1
-
-                self.buffer._cast(self.buffer.rewards)[slice(*done_splits[[0, -1]])].sum() / (len(done_splits) - 1)
-                import pdb; pdb.set_trace()
-
-                train_infos["average_episode_rewards"] = np.mean(self.buffer.rewards) * self.episode_length
-=======
-                              total_num_steps,
-                              self.num_env_steps,
-                              int(total_num_steps / (end - start))))
-
-                done_splits = np.where(self.buffer._cast(self.buffer.dones) == True)[0] + 1
                 sum_rewards = self.buffer._cast(self.buffer.rewards)[slice(*done_splits[[0, -1]])].sum()
 
                 train_infos["average_episode_rewards"] = sum_rewards / (len(done_splits) - 1)
->>>>>>> cd3fce1a
                 print("average episode rewards is {}".format(train_infos["average_episode_rewards"]))
                 self.log_info(train_infos, self.total_num_steps)
 
@@ -196,13 +183,4 @@
 
         render_infos = {}
         render_infos['render_episode_reward'] = render_episode_rewards
-<<<<<<< HEAD
-        print("render episode reward of agent: " + str(render_infos['render_episode_reward']))
-=======
-        print("render episode reward of agent: " + str(render_infos['render_episode_reward']))
-        trajectory_data = np.asarray(trajectory_data).squeeze()  # dim: (n_time, n_state)
-        np.save(f'{self.run_dir}/render', trajectory_data)
-        np.save(f'{self.run_dir}/observation', observation_data)
-        np.save(f'{self.run_dir}/action', action_data)
-        np.save(f'{self.run_dir}/rnn_state', rnn_states_data)
->>>>>>> cd3fce1a
+        print("render episode reward of agent: " + str(render_infos['render_episode_reward']))